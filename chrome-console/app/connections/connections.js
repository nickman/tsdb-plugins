/**
 * Console OpenTSDB Server Connection Manager
 * Whitehead, 2014
 */ 

document.domain = chrome.runtime.id;
var _db = null;
var _connectionStore = null;
var _connections = {};
var _dirty = {};
var cTable = null;


var READ_ONLY = 0;
var READ_WRITE = 1;

/*
        "fnRowCallback": function( nRow, aData, iDisplayIndex ) {
            // Append the grade to the default row class name
            if ( aData[4] == "A" )
            {
                $('td:eq(4)', nRow).html( '<b>A</b>' );
            }
        },
        "aoColumnDefs": [ {
                "sClass": "center",
                "aTargets": [ -1, -2 ]
        } ]
*/        

function loadConnections() {
  parent.allData("connections").then(
    function(data) {
      _connections = data;
      console.info("Connection Data:[%o]", data);
      initGrid(data);
    },
    function(evt) {
      console.error("Failed to load connections-->[%o]", evt);
    }
  );
}

function handleCellEdit(value, settings) {
    //console.info("Handling Edit:  value:%o,  settings:%o, this:%o", value, settings, this);
    console.info("Handling Edit:  arr:%s, id:%s, newvalue:%s", this.arr, this.id, value);
    return value;
}

function initGrid(data) {
  console.debug("Initing Grid");

  /*
  $('#connectionsGrid').dataTable( {
	"bPaginate": false,
	"bLengthChange": false,
	"bFilter": false,
	"bSort": false,
	"bInfo": false,
	"bAutoWidth": true
    } ); 	
   */
  
  var columnAttributes = [      
<<<<<<< HEAD
      {id:'id', classes: "visible readonly"},
      {id:'name', classes: "visible editable", attr:{itype:'textarea'}},
      {id:'auto', classes: "visible editable", attr:{itype:'checkbox'}},
      {id:'url', classes: "visible editable", attr:{itype:'textarea'}},
      {id:'type', classes: "visible editable", attr:{itype:'select'}, select:{'tcp':'TCP', 'websocket':'WebSocket', 'http':'HTTP'}},  // add: 'selected':<value>
      {id:'permission', classes: "visible readonly"},
      {id:'permission_pattern', classes: "visible readonly"},
      {id:'actions', classes: "visible readonly"}
=======
      {id:'id', classes: "invisible readonly"},
      {id:'name', classes: "visible editable", type:'textarea'},
      {id:'auto', classes: "visible editable", type:'checkbox'},
      {id:'url', classes: "visible editable", type:'textarea'},
      {id:'type', classes: "visible editable", type:'select', select:{'tcp':'TCP', 'websocket':'WebSocket', 'http':'HTTP'}},  // add: 'selected':<value>
      {id:'permission', classes: "visible readonly"},
      {id:'permission_pattern', classes: "visible readonly"}
>>>>>>> 355d7e87
  ];
  
  var oaAttrs = [];
  
  $.each(columnAttributes, function(index, item) {
    var attrs = {bAutoWidth: true};
    attrs.bVisible = (item.classes.indexOf('invisible')==-1);
    oaAttrs.push(attrs);
  });
  
<<<<<<< HEAD
  //  $('td:eq(4)', nRow).html( '<b>A</b>' );
  
  cTable = $('#connectionsGrid').dataTable({
    "bJQueryUI": true, "aoColumns": oaAttrs,
    
		"fnRowCallback": function( nRow, aData, iDisplayIndex, iDisplayIndexFull) {
			//if(true) return;
			//console.info("fnRowCallback: nRow:%o, aData:%o, iDisplayIndex:%o, iDisplayIndexFull:%o", nRow, aData, iDisplayIndex, iDisplayIndexFull);
			var id = aData[0];
			var actionIndex = aData.length-1;
			var actionSelector = 'td:eq(' + actionIndex + ')';
			var rowId = 'crow_' + aData[0];
			nRow.id = rowId;
			//console.group("Cells for row %s", iDisplayIndex);
			$.each(nRow.childNodes, function(index, item) {
			  cAttrs = columnAttributes[index];
				var cellSelector = 'td:eq(' + index + ')';				
				var rowColId = rowId + "_" + (index);
				$(cellSelector, nRow).css({layout: 'inline'});
				//console.info("Cell Decorator:  rowColId:[%s], arr:[%s], name:[%s], classes:[%s]", rowColId, index, cAttrs.id, cAttrs.classes);
				$(cellSelector, nRow).attr('id', rowColId).attr('arr', index).attr('name', cAttrs.id).addClass(cAttrs.classes);
				$(actionSelector, nRow).css({display:'inline', padding: '1px 3px'}).empty()
						.append($('<span style="float: left;">Delete</span>').attr('id', rowColId + '_del_btn').button({icons: {primary:'ui-icon-close',text: true}})).css({ 'font-size': '0.7em', float : 'left'})
						.append($('<span style="float: left;">Connect</span>').attr('id', rowColId + '_con_btn').button({icons: {primary:'ui-icon-folder-open',text: true}})).css({ 'font-size': '0.7em', float : 'left'});

			  
			});
			//console.groupEnd();
=======
  cTable = $('#connectionsGrid').dataTable({
    "bJQueryUI": true, "aoColumns": oaAttrs,
		"fnRowCallback": function( nRow, aData, iDisplayIndex, iDisplayIndexFull ) {
			//console.info("fnRowCallback: nRow:%o, aData:%o, iDisplayIndex:%o, iDisplayIndexFull:%o", nRow, aData, iDisplayIndex, iDisplayIndexFull);
			var id = aData[0];
			var rowId = 'crow_' + aData[0];
			nRow.id = rowId;
			var cAttrs = null;
			$.each(nRow.childNodes, function(index, item) {
			  cAttrs = columnAttributes[index];
			  item.id = rowId + "_" + (index);
			  $('#' + item.id).attr('arr', (index));
			  $('#' + item.id).addClass(cAttrs.classes);
			});
>>>>>>> 355d7e87
    }    
  });
  console.info("Editable Configured");
  var allRowData = [];
  
  $.each(data, function(index, item) {
<<<<<<< HEAD
    allRowData.push([item.id, item.name, item.auto, item.url, item.type, item.permission, item.permission_pattern, '']);    
  });
  $('#connectionsGrid').dataTable().fnAddData(allRowData); 
  
=======
    // <!-- {name: 'Default', url: 'ws://localhost:4243/ws', type: 'websocket', permission: false}, -->
    $('#connectionsGrid').dataTable().fnAddData( [
      item.id, item.name, item.auto, item.url, item.type, item.permission, item.permission_pattern
    ] ); 
  });
>>>>>>> 355d7e87
  cTable.$('td.editable').editable( handleCellEdit , {
    "callback": function( sValue, y ) {
	    var aPos = cTable.fnGetPosition( this );
	    cTable.fnUpdate( sValue, aPos[0], aPos[1] );
    },
    "onsubmit" : function(a,b) {
	console.info("edit-onsubmit: a:%o, b:%o, this:%o", a,b,this);
	return "foobar";
    },
    "height": "14px",
    "width": "100%"
  } );  
  
  
  
}

$(document).ready(function() { 
 
    loadConnections();
});



<|MERGE_RESOLUTION|>--- conflicted
+++ resolved
@@ -62,7 +62,6 @@
    */
   
   var columnAttributes = [      
-<<<<<<< HEAD
       {id:'id', classes: "visible readonly"},
       {id:'name', classes: "visible editable", attr:{itype:'textarea'}},
       {id:'auto', classes: "visible editable", attr:{itype:'checkbox'}},
@@ -71,15 +70,6 @@
       {id:'permission', classes: "visible readonly"},
       {id:'permission_pattern', classes: "visible readonly"},
       {id:'actions', classes: "visible readonly"}
-=======
-      {id:'id', classes: "invisible readonly"},
-      {id:'name', classes: "visible editable", type:'textarea'},
-      {id:'auto', classes: "visible editable", type:'checkbox'},
-      {id:'url', classes: "visible editable", type:'textarea'},
-      {id:'type', classes: "visible editable", type:'select', select:{'tcp':'TCP', 'websocket':'WebSocket', 'http':'HTTP'}},  // add: 'selected':<value>
-      {id:'permission', classes: "visible readonly"},
-      {id:'permission_pattern', classes: "visible readonly"}
->>>>>>> 355d7e87
   ];
   
   var oaAttrs = [];
@@ -90,7 +80,6 @@
     oaAttrs.push(attrs);
   });
   
-<<<<<<< HEAD
   //  $('td:eq(4)', nRow).html( '<b>A</b>' );
   
   cTable = $('#connectionsGrid').dataTable({
@@ -119,7 +108,7 @@
 			  
 			});
 			//console.groupEnd();
-=======
+
   cTable = $('#connectionsGrid').dataTable({
     "bJQueryUI": true, "aoColumns": oaAttrs,
 		"fnRowCallback": function( nRow, aData, iDisplayIndex, iDisplayIndexFull ) {
@@ -134,25 +123,22 @@
 			  $('#' + item.id).attr('arr', (index));
 			  $('#' + item.id).addClass(cAttrs.classes);
 			});
->>>>>>> 355d7e87
+
     }    
   });
   console.info("Editable Configured");
   var allRowData = [];
   
   $.each(data, function(index, item) {
-<<<<<<< HEAD
     allRowData.push([item.id, item.name, item.auto, item.url, item.type, item.permission, item.permission_pattern, '']);    
   });
   $('#connectionsGrid').dataTable().fnAddData(allRowData); 
   
-=======
     // <!-- {name: 'Default', url: 'ws://localhost:4243/ws', type: 'websocket', permission: false}, -->
     $('#connectionsGrid').dataTable().fnAddData( [
       item.id, item.name, item.auto, item.url, item.type, item.permission, item.permission_pattern
     ] ); 
   });
->>>>>>> 355d7e87
   cTable.$('td.editable').editable( handleCellEdit , {
     "callback": function( sValue, y ) {
 	    var aPos = cTable.fnGetPosition( this );
