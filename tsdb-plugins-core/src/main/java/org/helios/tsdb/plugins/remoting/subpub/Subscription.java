/**
 * Helios, OpenSource Monitoring
 * Brought to you by the Helios Development Group
 *
 * Copyright 2007, Helios Development Group and individual contributors
 * as indicated by the @author tags. See the copyright.txt file in the
 * distribution for a full listing of individual contributors.
 *
 * This is free software; you can redistribute it and/or modify it
 * under the terms of the GNU Lesser General Public License as
 * published by the Free Software Foundation; either version 2.1 of
 * the License, or (at your option) any later version.
 *
 * This software is distributed in the hope that it will be useful,
 * but WITHOUT ANY WARRANTY; without even the implied warranty of
 * MERCHANTABILITY or FITNESS FOR A PARTICULAR PURPOSE. See the GNU
 * Lesser General Public License for more details.
 *
 * You should have received a copy of the GNU Lesser General Public
 * License along with this software; if not, write to the Free
 * Software Foundation, Inc., 51 Franklin St, Fifth Floor, Boston, MA
 * 02110-1301 USA, or see the FSF site: http://www.fsf.org. 
 *
 */
package org.helios.tsdb.plugins.remoting.subpub;

import java.nio.charset.Charset;
import java.util.HashMap;
import java.util.List;
import java.util.Map;
import java.util.concurrent.ConcurrentHashMap;
import java.util.concurrent.CountDownLatch;
import java.util.concurrent.TimeUnit;
import java.util.concurrent.atomic.AtomicBoolean;
import java.util.concurrent.atomic.AtomicInteger;
import java.util.concurrent.atomic.AtomicLong;

import javax.management.ObjectName;

import net.opentsdb.meta.TSMeta;
import net.opentsdb.meta.api.MetricsMetaAPI;
import net.opentsdb.uid.UniqueId;

import org.cliffc.high_scale_lib.NonBlockingHashSet;
import org.hbase.async.jsr166e.LongAdder;
import org.helios.jmx.metrics.ewma.ConcurrentDirectEWMA;
import org.helios.tsdb.plugins.async.SingletonEnvironment;
import org.helios.tsdb.plugins.event.TSDBEvent;
import org.helios.tsdb.plugins.event.TSDBEventType;
import org.helios.tsdb.plugins.meta.Datapoint;
import org.helios.tsdb.plugins.util.JMXHelper;
import org.slf4j.Logger;
import org.slf4j.LoggerFactory;

import reactor.core.Reactor;
import reactor.core.composable.Deferred;
import reactor.core.composable.Promise;
import reactor.core.composable.Stream;
import reactor.core.composable.spec.Promises;
import reactor.core.composable.spec.Streams;
import reactor.event.Event;
import reactor.event.dispatch.Dispatcher;
import reactor.event.registry.Registration;
import reactor.event.selector.Selector;
import reactor.function.Consumer;
import reactor.function.Function;
import reactor.tuple.Tuple2;

import com.google.common.hash.BloomFilter;
import com.google.common.hash.Funnel;
import com.google.common.hash.Funnels;
import com.google.common.hash.PrimitiveSink;


/**
 * <p>Title: Subscription</p>
 * <p>Description: Represents a SubscriptionManager subscription</p> 
 * <p>Company: Helios Development Group LLC</p>
 * @author Whitehead (nwhitehead AT heliosdev DOT org)
 * <p><code>org.helios.tsdb.plugins.remoting.subpub.Subscription</code></p>
 */
public class Subscription implements SubscriptionMBean, Consumer<Map<String,Datapoint>>, SubscriberEventListener {
	/** Static class logger */
	protected static final Logger log = LoggerFactory.getLogger(Subscription.class);

	/** The filter to quickly determine if an incoming message matches this subscription */
	private BloomFilter<byte[]> filter; 
	/** The charset of the incoming messages */
	public static final Charset DEFAULT_CHARSET = Charset.defaultCharset();
	/** The default number of insertions */
	public static final int DEFAULT_INSERTIONS = 10000;
	/** The ingestion funnel for incoming qualified messages */
	public enum SubFunnel implements Funnel<byte[]> {
	     /** The singleton funnel */
	    INSTANCE;	     
	     private final Funnel<byte[]> myfunnel = Funnels.byteArrayFunnel();

		@Override
		public void funnel(byte[] from, PrimitiveSink into) {
			myfunnel.funnel(from, into);
		}
	   }	
	
	/** The subscribers receiving notifications from this subscription */
	private final NonBlockingHashSet<Subscriber> subscribers = new NonBlockingHashSet<Subscriber>(); 
	
	/** The event feeder stream */
	private final Stream<Datapoint> stream;
	
	/** The flush stream definition */
	final Deferred<Map<String, Datapoint>, Stream<Map<String, Datapoint>>> flushDef;
	
	/** A serial number sequence for Subscription instances */
	private static final AtomicLong serial = new AtomicLong();
	
	/** A EWMA for measuring the elapsed time of isMemberOf */
	protected final ConcurrentDirectEWMA ewma = new ConcurrentDirectEWMA(1024);
	/** The reactor  */
	protected final Reactor reactor;
	
	/** The reactor async dispatcher */
	protected final Dispatcher dispatcher;
	/** The metrics meta access service */
	protected final MetricsMetaAPI metricsMeta;
	
	protected Registration<Consumer<Event<TSDBEvent>>>  registration;
	
	/** The subscription pattern */
	protected final String pattern;
	/** The event type filter bit mask */
	protected final int eventBitMask;
	/** The subscription pattern as an ObjectName */
	protected final ObjectName patternObjectName;
	/** The subscription id for this subscription */
	protected final long subscriptionId;
	/** The initial expected insertions for the bloom filter */
	protected final int expectedInsertions;
	/** The selector for this subscription */
	protected final Selector selector;
	/** The datapoint accumulation map */
	private final Map<String, Datapoint> accumulation;
	/** The total number of matched incoming messages */
	protected final LongAdder totalMatched = new LongAdder();
	/** The total number of bloom filter "might" failures */
	protected final LongAdder mightDropped = new LongAdder();
	
	/** The current number of retained (inserted) patterns */
	protected final AtomicInteger retained = new AtomicInteger();
	
	/** The default false positive probability */
	public static final double DEFAULT_PROB = 0.3d;
	
	/**
	 * Creates a new Subscription
	 * @param reactor The reactor for event listening and async dispatch
	 * @param metricsMeta The metrics meta access service
	 * @param pattern The subscription pattern
	 * @param expectedInsertions The number of expected insertions
	 * @param types The TSDBEvent types to subscribe to
	 */
	public Subscription(final Reactor reactor, final MetricsMetaAPI metricsMeta, final CharSequence pattern, final int expectedInsertions, final TSDBEventType...types) {
		filter = BloomFilter.create(SubFunnel.INSTANCE, expectedInsertions, DEFAULT_PROB);
		this.pattern = pattern.toString().trim();
		selector = new TSMetaPatternSelector(this.pattern.toString());
		eventBitMask = TSDBEventType.getMask(types);
		this.expectedInsertions = expectedInsertions;
		accumulation = new ConcurrentHashMap<String, Datapoint>(this.expectedInsertions);
		this.reactor = reactor;
		this.dispatcher = reactor.getDispatcher();
		this.metricsMeta = metricsMeta;
		this.patternObjectName = JMXHelper.objectName(pattern);
		subscriptionId = serial.incrementAndGet();				
<<<<<<< HEAD
		flushDef = Streams.defer(SingletonEnvironment.getInstance().getEnv());
		final Stream<Map<String, Datapoint>> flushStream = flushDef.compose();
		final Deferred<TSDBEvent, Stream<TSDBEvent>> def = Streams.<TSDBEvent>defer(SingletonEnvironment.getInstance().getEnv());		
		stream = def.compose()
		.map(new Function<TSDBEvent, Datapoint>() {
			@Override
			public Datapoint apply(final TSDBEvent t) {				
				return new Datapoint(t);
			}
		})
		.consume(new Consumer<Datapoint>() {
			@Override
			public void accept(final Datapoint d) {				
				ingest(d);
			}
		});
		flushStream.window(5000).map(new Function<List<Map<String,Datapoint>>, Map<String,Datapoint>>() {
			@Override
			public Map<String, Datapoint> apply(List<Map<String, Datapoint>> t) {
				return accumulation;
			}			
		}).consume(this);
		this.reactor.on(selector, new Consumer<Event<TSDBEvent>>() {
			@Override
			public void accept(final Event<TSDBEvent> t) {
				final TSDBEvent te = t.getData();
				if(te.eventType.isEnabled(eventBitMask)) {
					isMemberOf(te.tsuidBytes, te.metric, te.tags)
					.consume(new Consumer<Boolean>() {
						@Override
						public void accept(Boolean t) {
							if(t) {
								def.accept(te);
							}
						}
					});
				}				
=======
		final Deferred<Datapoint, Stream<Datapoint>> def = Streams.<Datapoint>defer().batchSize(100).env(SingletonEnvironment.getInstance().getEnv()).get();		
		stream = def.compose()
			.reduce(preWindowAccumulator, new Supplier<Map<String, Datapoint>>(){
				public Map<String, Datapoint> get() {
					return new ConcurrentHashMap<String, Datapoint>(expectedInsertions);
				}				
			}, 1)
//			.reduce(preWindowAccumulator,  new ConcurrentHashMap<String, Datapoint>(expectedInsertions))
//			.movingWindow(5000, 10)
			.window(5000)
//			.reduce(new Function<Tuple2<List<Map<String,Datapoint>>,Map<String,Datapoint>>, Map<String,Datapoint>>() {
//				@Override
//				public Map<String, Datapoint> apply(final Tuple2<List<Map<String, Datapoint>>, Map<String, Datapoint>> t) {
//					final Map<String, Datapoint> aggregatedDatapoints = new HashMap<String, Datapoint>(expectedInsertions);
//					log.info("Reducing [{}] maps", t.getT1().size());
//					for(Map<String, Datapoint> dmaps: t.getT1()) {
//						if(aggregatedDatapoints.isEmpty()) {
//							aggregatedDatapoints.putAll(dmaps);
//						} else {
//							for(Datapoint dpoint: dmaps.values()) {
//								Datapoint d = aggregatedDatapoints.get(dpoint.getFqn());
//								if(d==null) {
//									aggregatedDatapoints.put(dpoint.getFqn(), dpoint);
//								} else {
//									d.apply(dpoint);
//								}
//							}
//						}
//					}
//					return aggregatedDatapoints;
//				}
//			})
			.consume(this);

		//====================================================================================
		//	Start the subscription event stream
		//====================================================================================
		registration = this.reactor.on(selector, new Consumer<Event<TSDBEvent>>() {
			@Override
			public void accept(final Event<TSDBEvent> t) {
				final TSDBEvent te = t.getData();
				if(te!=null && te.eventType.isEnabled(eventBitMask)) {
					
					isMemberOf(te.tsuidBytes, te.metric, te.tags)
						.onSuccess(new Consumer<Boolean>() {							
							@Override
							public void accept(final Boolean ismember) {
								if(ismember!=null && ismember.booleanValue()) {
									def.accept(new Datapoint(t.getData()));
								}								
							}
						});						
				}
				
>>>>>>> f44f715b
			}
		});
		flushDef.accept(accumulation);
		log.info("Subscription Graph\nConsumer [{}]:\n[{}]\n", System.identityHashCode(this), stream.debug());
	}
	
	/**
	 * {@inheritDoc}
	 * @see reactor.function.Consumer#accept(java.lang.Object)
	 */
	@Override
	public void accept(final Map<String,Datapoint> accumulatedDatapoints) {
		final HashMap<String,Datapoint> dc;
		synchronized(accumulatedDatapoints) {
			dc = new HashMap<String,Datapoint>(accumulatedDatapoints);
			accumulatedDatapoints.clear();
		}
		flushDef.accept(accumulation);
		log.info("Accumulated Datapoints:  [{}]", dc.size());
		dispatcher.execute(new Runnable() {
			public void run() {
				int cnt = 0;
				for(Subscriber s: subscribers) {
					s.accept(accumulatedDatapoints.values());
					cnt++;
				}
				log.info("Dispatched flush to [{}] subscribers", cnt); 			
			}
		});
	}
	
	
	/**
	 * Aggregates a new datapoint into the current period's aggregation mao
	 * @param datapoint The datapoint to aggregate
	 */
	protected void ingest(final Datapoint datapoint) {
		Datapoint d = accumulation.get(datapoint.getFqn());
		if(d==null) {
			synchronized(accumulation) {
				d = accumulation.get(datapoint.getFqn());
				if(d==null) {
					accumulation.put(datapoint.getFqn(), datapoint);
				} else {
					d.apply(datapoint);
				}
			}
		} else {
			d.apply(datapoint);
		}
	}
	
	private final Function<Tuple2<Datapoint,Map<String, Datapoint>>,Map<String, Datapoint>> preWindowAccumulator = new Function<Tuple2<Datapoint,Map<String, Datapoint>>,Map<String, Datapoint>>() {
		@Override
		public Map<String, Datapoint> apply(Tuple2<Datapoint, Map<String, Datapoint>> t) {
			final Datapoint d = t.getT1();
			int merges = 0;
			int inserts = 0;
//			log.info("T2 null: {}", t.getT2()==null);
			final Map<String, Datapoint> accumulator = t.getT2();
			Datapoint de = accumulator.get(d.getTsuid());
			if(de==null) {
				synchronized(accumulator) {
					de = accumulator.get(d.getTsuid());
					if(de==null) {
						accumulator.put(d.getTsuid(), d);		
						inserts++;
					} else {
						de.apply(d);
						merges++;
					}
				}
			} else {
				de.apply(d);
				merges++;
			}
//			log.info("Reduce:Size: {}, Inserts: {}, Merges:{}", accumulator.size(), inserts, merges);
			return accumulator;
		}
	};
	
	
	/**
	 * Creates a new Subscription
	 * @param reactor The reactor for event listening and async dispatch
	 * @param metricsMeta The metrics meta access service
	 * @param pattern The subscription pattern
	 * @param expectedInsertions The number of expected insertions
	 * @param types The TSDBEvent types to subscribe to
	 */
	public Subscription(final Reactor reactor, final MetricsMetaAPI metricsMeta, final ObjectName pattern, final int expectedInsertions, final TSDBEventType...types) {
		this(reactor, metricsMeta, pattern.toString(), expectedInsertions);
	}
	
	
	/**
	 * Terminates this subscription
	 */
	public void terminate() {
		registration.cancel();
		subscribers.clear();
	}
	
	/**
	 * Adds a subscriber to this subscription
	 * @param sub The subscriber to add
	 * @return the new total number of subscribers
	 */
	public int addSubscriber(final Subscriber sub) {
		if(sub==null) throw new IllegalArgumentException("The passed subscriber was null");
		subscribers.add(sub);
		sub.registerListener(this);			
		return subscribers.size();
	}
	
	/**
	 * {@inheritDoc}
	 * @see org.helios.tsdb.plugins.remoting.subpub.SubscriberEventListener#onDisconnect(org.helios.tsdb.plugins.remoting.subpub.Subscriber)
	 */
	@Override
	public void onDisconnect(Subscriber subscriber) {
		// TODO Auto-generated method stub
		
	}
	
	
	/**
	 * Removes a subscriber
	 * @param sub The subscriber to remove
	 * @return the new total number of subscribers
	 */
	public int removeSubscriber(final Subscriber sub) {
		if(sub==null) throw new IllegalArgumentException("The passed subscriber was null");
		subscribers.remove(sub);
		return subscribers.size();
	}
	
	
	/**
	 * Creates a new Subscription with the default expected insertions
	 * @param reactor The reactor for event listening and async dispatch
	 * @param metricsMeta The metrics meta access service
	 * @param pattern The subscription pattern
	 * @param types The TSDBEvent types to subscribe to
	 */
	public Subscription(final Reactor reactor, final MetricsMetaAPI metricsMeta, ObjectName pattern, final TSDBEventType...types) {
		this(reactor, metricsMeta, pattern, DEFAULT_INSERTIONS);
	}
	
	/**
	 * Creates a new Subscription with the default expected insertions
	 * @param reactor The reactor for event listening and async dispatch
	 * @param metricsMeta The metrics meta access service
	 * @param pattern The subscription pattern
	 * @param types The TSDBEvent types to subscribe to
	 */
	public Subscription(final Reactor reactor, final MetricsMetaAPI metricsMeta, CharSequence pattern, final TSDBEventType...types) {
		this(reactor, metricsMeta, pattern, DEFAULT_INSERTIONS);
	}
	
	
		
	
	/**
	 * Indicates if the passed message is a member of this subscription
	 * @param bytes The message to determine the membership of
	 * @param metric The metric name
	 * @param tags The metric tags
	 * @return false if the message is definitely NOT a member of this subscription, true if it is a member.
	 */
	public Promise<Boolean> isMemberOf(final byte[] bytes, final String metric, final Map<String, String> tags) {
		if(bytes==null) return Promises.success(false).get();
		final Deferred<Boolean, Promise<Boolean>> def = Promises.<Boolean>defer().dispatcher(this.dispatcher).get();
		final Promise<Boolean> promise = def.compose();
		dispatcher.execute(new Runnable() {
			public void run() {
				final long start = System.nanoTime();
				if(filter.mightContain(bytes)) {
					try {
						if(metric!=null && tags!=null) {
//							final String fqn = SubscriptionManager.buildObjectName(metric, tags).toString();							
							metricsMeta.match(pattern, bytes).consume(new Consumer<Boolean>() {
								@Override
								public void accept(final Boolean t) {
									final boolean b = t==null ? false : t;
									def.accept(b);
									if(b) {
										index(bytes);
										totalMatched.increment();
									} else {
										mightDropped.increment();
									}
									ewma.append(System.nanoTime() - start);
								}
							}).when(Throwable.class, new Consumer<Throwable>() {
								@Override
								public void accept(final Throwable t) {
									def.accept(t);
									ewma.append(System.nanoTime() - start);
								}
							});
						} else {
							def.accept(false);
						}						
					} catch (Exception ex) {
						def.accept(ex);
					}					
				} else {
					def.accept(false);
					ewma.append(System.nanoTime() - start);
				}
			}
		});
		return promise;		
	}
	
	/**
	 * {@inheritDoc}
	 * @see org.helios.tsdb.plugins.remoting.subpub.SubscriptionMBean#test(java.lang.String)
	 */
	@Override
	public boolean test(String message) {
		final CountDownLatch latch = new CountDownLatch(1);
		final AtomicBoolean result = new AtomicBoolean(false);
		isMemberOf(message.getBytes(Charset.defaultCharset()), null, null).consume(new Consumer<Boolean>() {
			@Override
			public void accept(Boolean t) {
				result.set(t);
				latch.countDown();
			}
		}).when(Throwable.class, new Consumer<Throwable>() {
			@Override
			public void accept(Throwable t) {
				result.set(false);
				latch.countDown();				
			}
		});
		try {
			latch.await(3, TimeUnit.SECONDS);
		} catch (Exception ex) {
			/* No Op */
		}
		return result.get();
		
	}
	
	/**
	 * Indexes the passed message after it has been determined to be a member of this subscription 
	 * @param bytes the message to index
	 */
	public void index(final byte[] bytes) {
		if(bytes!=null) {
			if(filter.put(bytes)) {
				retained.incrementAndGet();
			}
		}
	}

	/**
	 * Indexes a time series id
	 * @param tsMeta the time series
	 */
	public void index(final TSMeta tsMeta) {		
		if(tsMeta!=null) {
			if(filter.put(UniqueId.stringToUid(tsMeta.getTSUID()))) {
				retained.incrementAndGet();
			}
		}		
	}
	

	/**
	 * Indexes a time series id. Internal version that does not trigger stats or pubs.
	 * @param tsuid the time series TSUID bytes
	 */
	void _internalIndex(final byte[] tsuid) {		
		if(tsuid!=null) {
			if(filter.put(tsuid)) {
				retained.incrementAndGet();
			}
		}		
	}

	
	/**
	 * {@inheritDoc}
	 * @see org.helios.tsdb.plugins.remoting.subpub.SubscriptionMBean#getMatches()
	 */
	@Override
	public long getMatches() {
		return totalMatched.longValue();
	}
	
	/**
	 * {@inheritDoc}
	 * @see org.helios.tsdb.plugins.remoting.subpub.SubscriptionMBean#getDrops()
	 */
	@Override
	public long getDrops() {
		return mightDropped.longValue();
	}
	
	
	/**
	 * {@inheritDoc}
	 * @see org.helios.tsdb.plugins.remoting.subpub.SubscriptionMBean#getSize()
	 */
	@Override
	public int getSize() {
		return retained.get();
	}
	
	/**
	 * {@inheritDoc}
	 * @see org.helios.tsdb.plugins.remoting.subpub.SubscriptionMBean#getErrorProbability()
	 */
	public double getErrorProbability() {
		return filter.expectedFpp();
	}
	
	/**
	 * {@inheritDoc}
	 * @see org.helios.tsdb.plugins.remoting.subpub.SubscriptionMBean#getRelativeProbability()
	 */
	@Override
	public double getRelativeProbability() {
		return DEFAULT_PROB - filter.expectedFpp();
	}
	
	/**
	 * {@inheritDoc}
	 * @see org.helios.tsdb.plugins.remoting.subpub.SubscriptionMBean#getSubscriberCount()
	 */
	@Override
	public int getSubscriberCount() {
		return subscribers.size();
	}

	/**
	 * {@inheritDoc}
	 * @see org.helios.tsdb.plugins.remoting.subpub.SubscriptionMBean#getSubscriptionId()
	 */
	@Override
	public long getSubscriptionId() {
		return subscriptionId;
	}
	
	/**
	 * {@inheritDoc}
	 * @see org.helios.tsdb.plugins.remoting.subpub.SubscriptionMBean#getDescription()
	 */
	@Override
	public String getDescription() {
		return toString();
	}
	
	/**
	 * {@inheritDoc}
	 * @see org.helios.tsdb.plugins.remoting.subpub.SubscriptionMBean#getMeanMatch()
	 */
	@Override
	public double getMeanMatch() {
		return ewma.getMean();
	}
	
	/**
	 * {@inheritDoc}
	 * @see org.helios.tsdb.plugins.remoting.subpub.SubscriptionMBean#getAverageMatch()
	 */
	@Override
	public double getAverageMatch() {
		return ewma.getAverage();
	}
	

	/**
	 * {@inheritDoc}
	 * @see java.lang.Object#toString()
	 */
	@Override
	public String toString() {
		StringBuilder builder = new StringBuilder();
		builder.append("Subscription [Id:");
		builder.append(subscriptionId);
		builder.append(", pattern:");
		builder.append(pattern);
		builder.append(", size:");
		builder.append(retained.get());
		builder.append(", subscribers:");
		builder.append(subscribers.size());
		builder.append("]");
		return builder.toString();
	}

	/**
	 * {@inheritDoc}
	 * @see java.lang.Object#hashCode()
	 */
	@Override
	public int hashCode() {
		final int prime = 31;
		int result = 1;
		result = prime * result
				+ (int) (subscriptionId ^ (subscriptionId >>> 32));
		return result;
	}

	/**
	 * {@inheritDoc}
	 * @see java.lang.Object#equals(java.lang.Object)
	 */
	@Override
	public boolean equals(Object obj) {
		if (this == obj)
			return true;
		if (obj == null)
			return false;
		if (getClass() != obj.getClass())
			return false;
		Subscription other = (Subscription) obj;
		if (subscriptionId != other.subscriptionId)
			return false;
		return true;
	}


	/**
	 * {@inheritDoc}
	 * @see org.helios.tsdb.plugins.remoting.subpub.SubscriptionMBean#getCapacity()
	 */
	@Override
	public int getCapacity() {
		return expectedInsertions;
	}






	
	
	
	
}<|MERGE_RESOLUTION|>--- conflicted
+++ resolved
@@ -170,7 +170,6 @@
 		this.metricsMeta = metricsMeta;
 		this.patternObjectName = JMXHelper.objectName(pattern);
 		subscriptionId = serial.incrementAndGet();				
-<<<<<<< HEAD
 		flushDef = Streams.defer(SingletonEnvironment.getInstance().getEnv());
 		final Stream<Map<String, Datapoint>> flushStream = flushDef.compose();
 		final Deferred<TSDBEvent, Stream<TSDBEvent>> def = Streams.<TSDBEvent>defer(SingletonEnvironment.getInstance().getEnv());		
@@ -208,62 +207,6 @@
 						}
 					});
 				}				
-=======
-		final Deferred<Datapoint, Stream<Datapoint>> def = Streams.<Datapoint>defer().batchSize(100).env(SingletonEnvironment.getInstance().getEnv()).get();		
-		stream = def.compose()
-			.reduce(preWindowAccumulator, new Supplier<Map<String, Datapoint>>(){
-				public Map<String, Datapoint> get() {
-					return new ConcurrentHashMap<String, Datapoint>(expectedInsertions);
-				}				
-			}, 1)
-//			.reduce(preWindowAccumulator,  new ConcurrentHashMap<String, Datapoint>(expectedInsertions))
-//			.movingWindow(5000, 10)
-			.window(5000)
-//			.reduce(new Function<Tuple2<List<Map<String,Datapoint>>,Map<String,Datapoint>>, Map<String,Datapoint>>() {
-//				@Override
-//				public Map<String, Datapoint> apply(final Tuple2<List<Map<String, Datapoint>>, Map<String, Datapoint>> t) {
-//					final Map<String, Datapoint> aggregatedDatapoints = new HashMap<String, Datapoint>(expectedInsertions);
-//					log.info("Reducing [{}] maps", t.getT1().size());
-//					for(Map<String, Datapoint> dmaps: t.getT1()) {
-//						if(aggregatedDatapoints.isEmpty()) {
-//							aggregatedDatapoints.putAll(dmaps);
-//						} else {
-//							for(Datapoint dpoint: dmaps.values()) {
-//								Datapoint d = aggregatedDatapoints.get(dpoint.getFqn());
-//								if(d==null) {
-//									aggregatedDatapoints.put(dpoint.getFqn(), dpoint);
-//								} else {
-//									d.apply(dpoint);
-//								}
-//							}
-//						}
-//					}
-//					return aggregatedDatapoints;
-//				}
-//			})
-			.consume(this);
-
-		//====================================================================================
-		//	Start the subscription event stream
-		//====================================================================================
-		registration = this.reactor.on(selector, new Consumer<Event<TSDBEvent>>() {
-			@Override
-			public void accept(final Event<TSDBEvent> t) {
-				final TSDBEvent te = t.getData();
-				if(te!=null && te.eventType.isEnabled(eventBitMask)) {
-					
-					isMemberOf(te.tsuidBytes, te.metric, te.tags)
-						.onSuccess(new Consumer<Boolean>() {							
-							@Override
-							public void accept(final Boolean ismember) {
-								if(ismember!=null && ismember.booleanValue()) {
-									def.accept(new Datapoint(t.getData()));
-								}								
-							}
-						});						
-				}
-				
->>>>>>> f44f715b
 			}
 		});
 		flushDef.accept(accumulation);
@@ -285,12 +228,9 @@
 		log.info("Accumulated Datapoints:  [{}]", dc.size());
 		dispatcher.execute(new Runnable() {
 			public void run() {
-				int cnt = 0;
 				for(Subscriber s: subscribers) {
 					s.accept(accumulatedDatapoints.values());
-					cnt++;
-				}
-				log.info("Dispatched flush to [{}] subscribers", cnt); 			
+				}				
 			}
 		});
 	}
@@ -316,28 +256,31 @@
 		}
 	}
 	
-	private final Function<Tuple2<Datapoint,Map<String, Datapoint>>,Map<String, Datapoint>> preWindowAccumulator = new Function<Tuple2<Datapoint,Map<String, Datapoint>>,Map<String, Datapoint>>() {
+	private final Function<Tuple2<TSDBEvent,Map<String, Datapoint>>,Map<String, Datapoint>> preWindowAccumulator = new Function<Tuple2<TSDBEvent,Map<String, Datapoint>>,Map<String, Datapoint>>() {
 		@Override
-		public Map<String, Datapoint> apply(Tuple2<Datapoint, Map<String, Datapoint>> t) {
-			final Datapoint d = t.getT1();
+		public Map<String, Datapoint> apply(Tuple2<TSDBEvent, Map<String, Datapoint>> t) {
+			final TSDBEvent te = t.getT1();
 			int merges = 0;
 			int inserts = 0;
 //			log.info("T2 null: {}", t.getT2()==null);
-			final Map<String, Datapoint> accumulator = t.getT2();
-			Datapoint de = accumulator.get(d.getTsuid());
-			if(de==null) {
+			final Map<String, Datapoint> accumulator = t.getT2()==null ? 
+					new ConcurrentHashMap<String, Datapoint>() : 
+					t.getT2();
+			Datapoint d = accumulator.get(te.tsuid);
+			if(d==null) {
 				synchronized(accumulator) {
-					de = accumulator.get(d.getTsuid());
-					if(de==null) {
-						accumulator.put(d.getTsuid(), d);		
+					d = accumulator.get(te.tsuid);
+					if(d==null) {
+						d = new Datapoint(te);
+						accumulator.put(te.tsuid, d);		
 						inserts++;
 					} else {
-						de.apply(d);
+						d.apply(te);
 						merges++;
 					}
 				}
 			} else {
-				de.apply(d);
+				d.apply(te);
 				merges++;
 			}
 //			log.info("Reduce:Size: {}, Inserts: {}, Merges:{}", accumulator.size(), inserts, merges);
